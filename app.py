--- conflicted
+++ resolved
@@ -84,9 +84,6 @@
     participant_manager.add_participant(bot)
     bot.start(ROUND_ENDED_EVENT)
 
-competitor_bots = []
-
-
 @app.route('/login', methods=['GET', 'POST'])
 def login():
     if request.method == 'POST':
@@ -94,37 +91,15 @@
         if participant_id:
             p = participant_manager.get_participant(participant_id)
             if not p:
-                # Create a competitor participant instance
-                p = CompetitorBoilerplate(
-                    participant_id=participant_id,
-                    order_book_manager=order_book_manager,
-                    order_queue_manager=order_queue_manager
-                )
+                p = CompetitorBoilerplate(participant_id=participant_id, order_book_manager=order_book_manager, order_queue_manager=order_queue_manager)
                 participant_manager.add_participant(p)
-                competitor_bots.append(p)  # Store only competitor bots
+                
+
                 p.start(ROUND_ENDED_EVENT)
             session['participant_id'] = participant_id
             return redirect(url_for('dashboard'))
     return render_template('login.html')
 
-from concurrent.futures import ThreadPoolExecutor
-executor = ThreadPoolExecutor(max_workers=100)
-
-@app.route('/call_all_strategies')
-def call_all_strategies():
-    if ROUND_ENDED_EVENT.is_set():
-        return "Round has ended. No more trading."
-
-    # Iterate directly over competitor bots only
-    for competitor in competitor_bots:
-        if callable(competitor.strategy):
-            executor.submit(
-                competitor.strategy,
-                order_queue_manager,
-                order_book_manager
-            )
-
-    return "All competitor strategies submitted."
 @app.route('/')
 def index():
     if 'participant_id' in session:
@@ -182,10 +157,7 @@
     holdings = participant.get_portfolio
     balance = participant.get_balance
     best_bid_prices = {sym: order_book_manager.get_order_book(sym).get_best_price(askForBid=True) for sym in holdings.keys()}
-    portfolio_value = sum(
-        best_bid_prices[sym] * qty
-        for sym, qty in holdings.items()
-        if best_bid_prices.get(sym) is not None)
+    portfolio_value = sum(best_bid_prices.get(sym, 0) * qty for sym, qty in holdings.items())
     pnl = portfolio_value + balance - 100000.0
 
 
@@ -243,7 +215,6 @@
     return redirect(url_for('login'))
 
 
-<<<<<<< HEAD
 from concurrent.futures import ThreadPoolExecutor
 executor = ThreadPoolExecutor(max_workers=num_bots*50)
 
@@ -263,21 +234,6 @@
 
     return "All strategies submitted."
 
-=======
-@app.route('/orderbooks_size')
-def orderbooks_size():
-    sizes = {}
-    for sec in securities:
-        symbol = sec["symbol"]
-        snapshot = order_book_manager.get_order_book_snapshot(symbol)
-        sizes[symbol] = {
-            "bids_count": len(snapshot['bids']),
-            "asks_count": len(snapshot['asks'])
-        }
-    # Optionally print to the console
-    print("Order Book Sizes:", sizes)
-    return jsonify(sizes)
->>>>>>> 4c2ad44f
 
 @app.route('/end_round')
 def end_round():
